# COntrastive Biomarker Representation Alignment (COBRA)

<<<<<<< HEAD
[![Paper-Arxiv](https://img.shields.io/badge/Paper-Arxiv-red)](https://arxiv.org/abs/2411.13623)
[![Paper-Cite](https://img.shields.io/badge/Paper-Cite-blue)](#citation)
[![Model-Huggingface](https://img.shields.io/badge/Model-Huggingface-yellow)](https://huggingface.co/KatherLab/COBRA)
=======
<!-- [Preprint](https://arxiv.org/abs/2411.13623) | [Download Models](https://huggingface.co/KatherLab/COBRA) | [Cite](#citation) -->
<a href='https://arxiv.org/abs/2411.13623'><img src='https://img.shields.io/badge/Paper-Arxiv-red'></a> 
<a href='#citation'><img src='https://img.shields.io/badge/Paper-Cite-blue'></a>
<a href='https://huggingface.co/KatherLab/COBRA'><img src='https://img.shields.io/badge/Model-Huggingface-yellow'></a>


>>>>>>> fe9bc0fe

## Abstract

<<<<<<< HEAD
> Representation learning of pathology whole-slide images (WSIs) has primarily relied on weak supervision with Multiple Instance Learning (MIL). This approach leads to slide representations highly tailored to a specific clinical task. Self-supervised learning (SSL) has been successfully applied to train histopathology foundation models (FMs) for patch embedding generation. However, generating patient or slide level embeddings remains challenging. Existing approaches for slide representation learning extend the principles of SSL from patch level learning to entire slides by aligning different augmentations of the slide or by utilizing multimodal data. By integrating tile embeddings from multiple FMs, we propose a new single modality SSL method in feature space that generates useful slide representations. Our contrastive pretraining strategy, called COBRA, employs multiple FMs and an architecture based on Mamba-2. COBRA exceeds performance of state-of-the-art slide encoders on several public cohorts by at least +4.4% AUC, despite only being pretrained on a limited set of WSIs. Additionally, COBRA is readily compatible at inference time with previously unseen feature extractors.
=======
>Representation learning of pathology whole-slide images (WSIs) has primarily relied on weak supervision with Multiple Instance Learning (MIL). This approach leads to slide representations highly tailored to a specific clinical task. Self-supervised learning (SSL) has been successfully applied to train histopathology foundation models (FMs) for patch embedding generation. However, generating patient or slide level embeddings remains challenging. Existing approaches for slide representation learning extend the principles of SSL from patch level learning to entire slides by aligning different augmentations of the slide or by utilizing multimodal data. By integrating tile embeddings from multiple FMs, we propose a new single modality SSL method in feature space that generates useful slide representations. Our contrastive pretraining strategy, called COBRA, employs multiple FMs and an architecture based on Mamba-2. COBRA exceeds performance of state-of-the-art slide encoders on four different public Clinical Protemic Tumor Analysis Consortium (CPTAC) cohorts on average by at least +4.4% AUC, despite only being pretrained on 3048 WSIs from The Cancer Genome Atlas (TCGA). Additionally, COBRA is readily compatible at inference time with previously unseen feature extractors.
>>>>>>> fe9bc0fe

<p align="center">
  <img src="assets/fig1.png" alt="COBRA overview" width="1100"/>
</p>

<<<<<<< HEAD
## News
- **[Feb 27th 2025]** Our [paper](https://arxiv.org/abs/2411.13623) has been accepted to [CVPR 2025](https://cvpr.thecvf.com/Conferences/2025/AcceptedPapers)! 🎉
- **[Feb 7th 2025]**: [COBRA II](https://huggingface.co/KatherLab/COBRA) trained on all TCGA cohorts, is now live and ready to use!!

## Installation
=======
### News
- [Feb 27th 2025] Our [paper](https://arxiv.org/abs/2411.13623) has been accepted to [CVPR 2025](https://cvpr.thecvf.com/Conferences/2025/AcceptedPapers)! 🎉
- [Feb 7th 2025]: [COBRA II](https://huggingface.co/KatherLab/COBRA) trained on all TCGA cohorts, is now live and ready to use!!
### Installation
>>>>>>> fe9bc0fe

To install the necessary dependencies, run the following commands:

```bash
git clone https://github.com/KatherLab/COBRA.git && cd COBRA
pip install uv
uv venv --python=3.11
source .venv/bin/activate
uv pip install torch==2.4.1 setuptools packaging wheel numpy==2.0.0
uv sync --no-build-isolation
```

If there are any **issues**, consider also installing hatchling and editables:
<<<<<<< HEAD

```bash
uv pip install hatchling editables
```

And make sure python3.11-devel (or python3.11-dev) is installed. For Fedora or derivatives:

```bash
dnf install python3.11-devel
```

For Debian or derivatives:

=======
```bash
uv pip install hatchling editables
```
And make sure python3.11-devel or python3.11-dev is installed. <br>
Fedora or rel.:
```bash
dnf install python3.11-devel
```
Debian or rel.:
>>>>>>> fe9bc0fe
```bash
apt install python3.11-dev
```

<<<<<<< HEAD
## WSI Level Embeddings

To deploy the COBRA model, follow these steps:

1. **Prepare your data**: Extract tile embeddings with one or more patch encoders of your choice using [STAMP](https://github.com/KatherLab/STAMP).  
    - **COBRA I:**
      - Supported tissue types: LUAD, LUSC, STAD, CRC, BRCA
      - Supported patch encoders to generate weighting: CTransPath, UNI, Virchow2, H_optimus_0
      - Supported patch encoders for patch feature aggregation: all existing patch encoders
    - **COBRA II:**
      - Supported tissue types: all cohorts included in TCGA
      - Supported patch encoders to generate COBRAII weighting: CONCH, UNI, Virchow2, H_optimus_0
      - Supported patch encoders for patch feature aggregation: all existing patch encoders

2. **Request Access** on [Huggingface](https://huggingface.co/KatherLab/COBRA).

3. **Extract COBRA Features**:  
   The extraction scripts allow you to obtain slide‑ or patient‑level embeddings. In addition to standard command‑line arguments, you can now supply a YAML configuration file (using the `--config` flag) which overrides or specifies all extraction parameters (such as input directories, checkpoint paths, top‑k selection, etc.).

   **Example configuration (extract_feats_config.yml):**

   ```yaml
   extract_feats:
    download_model: false
    checkpoint_path: "/path/to/checkpoint.pth.tar"
    top_k: 100
    output_dir: "/path/to/extracted/output"
    feat_dir: "/path/to/tile_embeddings"
    feat_dir_a: "/path/to/tile_embeddings_aux"  # Optional, for aggregation features
    model_name: "COBRAII"
    patch_encoder: "Virchow2"
    patch_encoder_a: "Virchow2"
    h5_name: "cobra_feats.h5"
    microns: 224
    slide_table: "/path/to/slide_table.csv"  # Provide for patient-level extraction, omit for slide-level
   ```

   **Usage:**

   - **Slide-level extraction** (without a slide table):

     ```bash
     python -m cobra.inference.extract_feats_slide --feat_dir "/path/to/tile_embeddings" --output_dir "/path/to/slide_embeddings" --checkpoint_path "/path/to/checkpoint.pth.tar"
     ```

     Or by providing a configuration file:

     ```bash
     python -m cobra.inference.extract_feats_slide --config /path/to/extract_feats_config.yml
     ```

   - **Patient-level extraction** (using a slide table):

     ```bash
     python -m cobra.inference.extract_feats_patient --feat_dir "/path/to/tile_embeddings" --output_dir "/path/to/patient_embeddings" --slide_table "/path/to/slide_table.csv" --checkpoint_path "/path/to/checkpoint.pth.tar"
     ```

     Or with configuration:

     ```bash
     python -m cobra.inference.extract_feats_patient --config /path/to/extract_feats_config.yml
     ```

   > *Note:* You have the option of providing different directories for weighting and aggregation steps. The script will load primary features from `--feat_dir` and, if provided, additional features from `--feat_dir_a`. Features are matched by their coordinates before aggregation.

## Using Extracted COBRA Features for Crossvalidation

After extracting the COBRA features (either at the slide or patient level), you can run crossvalidation to train and evaluate a downstream MLP classifier. The crossvalidation workflow is managed by two main scripts.

### 1. Training with Crossvalidation

The `cobra/crossval/train.py` script performs stratified K-fold crossvalidation and saves test predictions, AUROC scores, and the best model checkpoints per fold.  
You need to supply a configuration file that specifies the following:
- **CSV/Excel metadata file** with patient IDs and target values.
- **H5 file** with extracted features.
- **Output folder** for saving checkpoints and results.
- **Hyperparameters** for training (learning rate, hidden dimension, batch size, number of folds, etc.).

**Example configuration (crossval.yml):**

```yaml
train:
  csv_path: "/path/to/metadata.csv"
  target_column: "TARGET"
  patient_id_column: "PATIENT_ID"
  h5_path: "/path/to/extracted_features.h5"
  output_folder: "/path/to/crossval/results"
  hps:
    lr: 0.0005
    hidden_dim: 512
    max_epochs: 64
    patience: 16
    batch_size: 32
    num_workers: 8
    n_folds: 5
    dropout: 0.3

deploy:
  csv_path: "/path/to/test_metadata.csv"
  target_column: "TARGET"
  patient_id_column: "PATIENT_ID"
  h5_path: "/path/to/extracted_features.h5"
  output_folder: "/path/to/deploy/results"
  label_encoder_path: "/path/to/label_encoder.pkl"
  hps:
    hidden_dim: 512
    n_folds: 5
```

**Usage:**

Train with:

```bash
python -m cobra.crossval.train -c /path/to/crossval.yml
```

During training, the script:
- Loads the CSV metadata and matches patient IDs with those in the H5 file.
- Encodes the target labels and saves the encoder.
- Splits data using Stratified K-Fold.
- Trains the MLP with PyTorch Lightning (using early stopping and checkpoint callbacks).
- Evaluates each fold and saves detailed results (including per-patient predictions and AUROC scores).

### 2. Deployment and Evaluation

The corresponding deployment script (`cobra/crossval/deploy.py`) lets you evaluate a trained model on unseen data. Its configuration file should include:
- CSV metadata file with test targets.
- H5 file with features used during inference.
- Path to the saved label encoder from training.
- Output folder for saving summaries and predictions.

**Usage:**

```bash
python -m cobra.crossval.deploy -c /path/to/crossval.yml
```

This script loads the best checkpoints from training, matches test patient IDs with the H5 file, computes evaluation metrics (e.g., AUROC), and saves both per-fold and aggregated results.

> *Note:* Use your crossvalidation configuration file to supply all necessary file paths and hyperparameters.

## Generating Heatmaps

The `cobra/inference/heatmaps.py` script generates visual heatmaps of WSIs by overlaying model attention maps.

### How It Works
- Reads tile feature files (HDF5) and corresponding WSIs.
- Computes attention values from the COBRA model.
- Creates a composite image combining the slide thumbnail and a heatmap.
- Adds a 2 mm scale bar for reference.
- Saves the final composite as a PDF.

### Example Configuration (heatmap_config.yml)

```yaml
heatmap:
  feat_dir: "/path/to/tile_embeddings"       # Directory for tile feature files (HDF5)
  wsi_dir: "/path/to/wsi_files"                # Directory for whole slide images
  checkpoint_path: "/path/to/checkpoint.pth.tar"  # Model checkpoint path
  microns: 112                               # Microns per patch used for extraction
  patch_size: 224                            # Size of each patch in pixels
  output_dir: "/path/to/heatmap/output"        # Where to save generated heatmaps
  stamp_version: 2                           # Stamp version used during extraction
```

### Usage

- With a configuration file:

```bash
python -m cobra.inference.heatmaps -c /path/to/heatmap_config.yml
```

- Or via command-line arguments:

```bash
python -m cobra.inference.heatmaps \
    -f "/path/to/tile_embeddings" \
    -s "/path/to/wsi_files" \
    -w "/path/to/checkpoint.pth.tar" \
    -r 112 \
    -p 224 \
    -o "/path/to/heatmap/output" \
    -v 2
=======
### WSI Level Embeddings

To deploy the COBRA model, follow these steps:

1. **Prepare your data**: extract tile embeddings with one or more patch encoders of your preference using [STAMP](https://github.com/KatherLab/STAMP).
    - COBRA I:
        - supported tissue types: LUAD, LUSC, STAD, CRC, BRCA
        - supported patch encoders to generate weighting:
            - CTransPath, UNI, Virchow2, H_optimus_0
        - supported patch encoders for patch feature aggregation:
            - all existing patch encoders compatible with patch size 224x224 px
    - COBRA II:
        - supported tissue types: all cohorts included in TCGA
        - supported patch encoders to generate COBRAII weighting:
            - CONCH, UNI, Virchow2, H_optimus_0
        - supported patch encoders for patch feature aggregation with COBRAII:
            - all existing patch encoders compatible with patch size 224x224 px
    
2. **Request Access on [Huggingface](https://huggingface.co/KatherLab/COBRA)**.
3. **Deploy COBRA**: 
- extract slide level embeddings using COBRA I/II ( | refers to or not pipe)
```bash 
python -m cobra.inference.extract_feats_slide --feat_dir <tile_emb_dir> --output_dir <slide_emb_dir> (--checkpoint_path <checkpoint_path> --config <path_to_config> | -d)  
```
- extract patient level embeddings using COBRA I/II ( | refers to or not pipe)
```bash 
python -m cobra.inference.extract_feats_patient --feat_dir <tile_emb_dir> --output_dir <slide_emb_dir>  --slide_table <slide_table_path>  (--checkpoint_path <checkpoint_path> --config <path_to_config> | -d) 
>>>>>>> fe9bc0fe
```

## Pretraining via Self-Supervised Learning (SSL)

COBRA also supports pretraining using a self-supervised learning (SSL) framework adapted from MoCo-v3.

### What It Does
- Pretrains a COBRA-based model using tile-level features.
- Uses a YAML configuration to specify model parameters, data paths, and training hyperparameters.
- Saves pretrained weights for later use in feature extraction and downstream tasks.

### Example Configuration (cobraII.yml)

```yaml
model:
  nr_heads: 4
  nr_mamba_layers: 1
  dim: 768
  input_dims:
    - 512
    - 1024
    - 1280
    - 1536
  l_dim: 256
  att_dim: 256
  dropout: 0.2
  d_state: 128
  model_name: "cobraII"

ssl:
  moco_m: 0.99
  moco_t: 0.2
  lr: 5e-4
  warmup_epochs: 50
  weight_decay: 0.1
  epochs: 2000
  workers: 56
  batch_size: 1024

general:
  nr_feats: 768
  fms:
    - "fm1"
    - "fm2"
    - "fm3"
    - "fm4"
  feat_base_paths:
    - "/path/to/features_set1"
    - "/path/to/features_set2"
  paths:
    out_dir: "/path/to/pretrain/output"
```

### Usage

```bash
python -m cobra.ssl.pretrain -c /path/to/config.yml
```

This script sets up the SSL pretraining using your specified configuration and trains the model on tile features.

## References

- [CTransPath](https://github.com/Xiyue-Wang/TransPath)  
- [UNI](https://github.com/mahmoodlab/uni)  
- [Virchow2](https://huggingface.co/paige-ai/Virchow2)  
- [H-Optimus-0](https://github.com/bioptimus/releases/tree/main/models/h-optimus/v0)  
- [CONCH](https://github.com/mahmoodlab/CONCH)  
- [STAMP](https://github.com/KatherLab/STAMP)  
- [MoCo-v3](https://github.com/facebookresearch/moco-v3)

## Citation

If you find our work useful, please consider citing our preprint:

```bibtex
@inproceedings{cobra,
  title     = {Unsupervised Foundation Model-Agnostic Slide-Level Representation Learning},
<<<<<<< HEAD
  author    = {Tim Lenz* and Peter Neidlinger* and Marta Ligero and Georg Wölflein and Marko van Treeck and Jakob Nikolas Kather},
=======
  author    = {T. Lenz* and Peter Neidlinger* and Marta Ligero and Georg Wölflein and Marko van Treeck and Jakob Nikolas Kather},
>>>>>>> fe9bc0fe
  booktitle = {Proceedings of the IEEE/CVF Conference on Computer Vision and Pattern Recognition (CVPR)},
  year      = {2025}
}
```<|MERGE_RESOLUTION|>--- conflicted
+++ resolved
@@ -1,42 +1,25 @@
 # COntrastive Biomarker Representation Alignment (COBRA)
 
-<<<<<<< HEAD
-[![Paper-Arxiv](https://img.shields.io/badge/Paper-Arxiv-red)](https://arxiv.org/abs/2411.13623)
-[![Paper-Cite](https://img.shields.io/badge/Paper-Cite-blue)](#citation)
-[![Model-Huggingface](https://img.shields.io/badge/Model-Huggingface-yellow)](https://huggingface.co/KatherLab/COBRA)
-=======
+
 <!-- [Preprint](https://arxiv.org/abs/2411.13623) | [Download Models](https://huggingface.co/KatherLab/COBRA) | [Cite](#citation) -->
 <a href='https://arxiv.org/abs/2411.13623'><img src='https://img.shields.io/badge/Paper-Arxiv-red'></a> 
 <a href='#citation'><img src='https://img.shields.io/badge/Paper-Cite-blue'></a>
 <a href='https://huggingface.co/KatherLab/COBRA'><img src='https://img.shields.io/badge/Model-Huggingface-yellow'></a>
 
-
->>>>>>> fe9bc0fe
-
 ## Abstract
 
-<<<<<<< HEAD
+
 > Representation learning of pathology whole-slide images (WSIs) has primarily relied on weak supervision with Multiple Instance Learning (MIL). This approach leads to slide representations highly tailored to a specific clinical task. Self-supervised learning (SSL) has been successfully applied to train histopathology foundation models (FMs) for patch embedding generation. However, generating patient or slide level embeddings remains challenging. Existing approaches for slide representation learning extend the principles of SSL from patch level learning to entire slides by aligning different augmentations of the slide or by utilizing multimodal data. By integrating tile embeddings from multiple FMs, we propose a new single modality SSL method in feature space that generates useful slide representations. Our contrastive pretraining strategy, called COBRA, employs multiple FMs and an architecture based on Mamba-2. COBRA exceeds performance of state-of-the-art slide encoders on several public cohorts by at least +4.4% AUC, despite only being pretrained on a limited set of WSIs. Additionally, COBRA is readily compatible at inference time with previously unseen feature extractors.
-=======
->Representation learning of pathology whole-slide images (WSIs) has primarily relied on weak supervision with Multiple Instance Learning (MIL). This approach leads to slide representations highly tailored to a specific clinical task. Self-supervised learning (SSL) has been successfully applied to train histopathology foundation models (FMs) for patch embedding generation. However, generating patient or slide level embeddings remains challenging. Existing approaches for slide representation learning extend the principles of SSL from patch level learning to entire slides by aligning different augmentations of the slide or by utilizing multimodal data. By integrating tile embeddings from multiple FMs, we propose a new single modality SSL method in feature space that generates useful slide representations. Our contrastive pretraining strategy, called COBRA, employs multiple FMs and an architecture based on Mamba-2. COBRA exceeds performance of state-of-the-art slide encoders on four different public Clinical Protemic Tumor Analysis Consortium (CPTAC) cohorts on average by at least +4.4% AUC, despite only being pretrained on 3048 WSIs from The Cancer Genome Atlas (TCGA). Additionally, COBRA is readily compatible at inference time with previously unseen feature extractors.
->>>>>>> fe9bc0fe
 
 <p align="center">
   <img src="assets/fig1.png" alt="COBRA overview" width="1100"/>
 </p>
 
-<<<<<<< HEAD
 ## News
 - **[Feb 27th 2025]** Our [paper](https://arxiv.org/abs/2411.13623) has been accepted to [CVPR 2025](https://cvpr.thecvf.com/Conferences/2025/AcceptedPapers)! 🎉
 - **[Feb 7th 2025]**: [COBRA II](https://huggingface.co/KatherLab/COBRA) trained on all TCGA cohorts, is now live and ready to use!!
 
 ## Installation
-=======
-### News
-- [Feb 27th 2025] Our [paper](https://arxiv.org/abs/2411.13623) has been accepted to [CVPR 2025](https://cvpr.thecvf.com/Conferences/2025/AcceptedPapers)! 🎉
-- [Feb 7th 2025]: [COBRA II](https://huggingface.co/KatherLab/COBRA) trained on all TCGA cohorts, is now live and ready to use!!
-### Installation
->>>>>>> fe9bc0fe
 
 To install the necessary dependencies, run the following commands:
 
@@ -50,7 +33,7 @@
 ```
 
 If there are any **issues**, consider also installing hatchling and editables:
-<<<<<<< HEAD
+
 
 ```bash
 uv pip install hatchling editables
@@ -64,22 +47,10 @@
 
 For Debian or derivatives:
 
-=======
-```bash
-uv pip install hatchling editables
-```
-And make sure python3.11-devel or python3.11-dev is installed. <br>
-Fedora or rel.:
-```bash
-dnf install python3.11-devel
-```
-Debian or rel.:
->>>>>>> fe9bc0fe
 ```bash
 apt install python3.11-dev
 ```
 
-<<<<<<< HEAD
 ## WSI Level Embeddings
 
 To deploy the COBRA model, follow these steps:
@@ -265,35 +236,6 @@
     -p 224 \
     -o "/path/to/heatmap/output" \
     -v 2
-=======
-### WSI Level Embeddings
-
-To deploy the COBRA model, follow these steps:
-
-1. **Prepare your data**: extract tile embeddings with one or more patch encoders of your preference using [STAMP](https://github.com/KatherLab/STAMP).
-    - COBRA I:
-        - supported tissue types: LUAD, LUSC, STAD, CRC, BRCA
-        - supported patch encoders to generate weighting:
-            - CTransPath, UNI, Virchow2, H_optimus_0
-        - supported patch encoders for patch feature aggregation:
-            - all existing patch encoders compatible with patch size 224x224 px
-    - COBRA II:
-        - supported tissue types: all cohorts included in TCGA
-        - supported patch encoders to generate COBRAII weighting:
-            - CONCH, UNI, Virchow2, H_optimus_0
-        - supported patch encoders for patch feature aggregation with COBRAII:
-            - all existing patch encoders compatible with patch size 224x224 px
-    
-2. **Request Access on [Huggingface](https://huggingface.co/KatherLab/COBRA)**.
-3. **Deploy COBRA**: 
-- extract slide level embeddings using COBRA I/II ( | refers to or not pipe)
-```bash 
-python -m cobra.inference.extract_feats_slide --feat_dir <tile_emb_dir> --output_dir <slide_emb_dir> (--checkpoint_path <checkpoint_path> --config <path_to_config> | -d)  
-```
-- extract patient level embeddings using COBRA I/II ( | refers to or not pipe)
-```bash 
-python -m cobra.inference.extract_feats_patient --feat_dir <tile_emb_dir> --output_dir <slide_emb_dir>  --slide_table <slide_table_path>  (--checkpoint_path <checkpoint_path> --config <path_to_config> | -d) 
->>>>>>> fe9bc0fe
 ```
 
 ## Pretraining via Self-Supervised Learning (SSL)
@@ -372,11 +314,7 @@
 ```bibtex
 @inproceedings{cobra,
   title     = {Unsupervised Foundation Model-Agnostic Slide-Level Representation Learning},
-<<<<<<< HEAD
   author    = {Tim Lenz* and Peter Neidlinger* and Marta Ligero and Georg Wölflein and Marko van Treeck and Jakob Nikolas Kather},
-=======
-  author    = {T. Lenz* and Peter Neidlinger* and Marta Ligero and Georg Wölflein and Marko van Treeck and Jakob Nikolas Kather},
->>>>>>> fe9bc0fe
   booktitle = {Proceedings of the IEEE/CVF Conference on Computer Vision and Pattern Recognition (CVPR)},
   year      = {2025}
 }
